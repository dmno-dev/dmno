import { defineConfig } from 'astro/config';
import starlight from '@astrojs/starlight';
import starlightBlog from 'starlight-blog';
import vue from '@astrojs/vue';
import robotsTxt from 'astro-robots-txt';
import starlightLinksValidator from 'starlight-links-validator';
import partytown from '@astrojs/partytown';
import dmnoAstroIntegration from '@dmno/astro-integration';


// https://astro.build/config
export default defineConfig({
  site: 'https://dmno.dev',
  integrations: [

    dmnoAstroIntegration(),
    starlight({
      title: '.docs/',
      logo: {
        src: '@dmno/ui-lib/brand-assets/domino-logo-full-outline.svg',
      },
      social: {
        github: DMNO_CONFIG.GITHUB_REPO_URL,
        discord: DMNO_CONFIG.DISCORD_JOIN_URL,
      },
      customCss: [
        './src/style/docs-global.css',
      ],
      plugins: [
        starlightBlog({
          title: '.blog/',
          authors: {
            team: {
              name: 'DMNO Team',
            },
          },
          postCount: 5,
          recentPostCount: 10,
        }),
        starlightLinksValidator(),
      ],
      pagination: false,
      expressiveCode: {
        styleOverrides: {
          // codePaddingInline: '25px',
        },
<<<<<<< HEAD
=======
      },
      components: {
        Header: './src/components/CustomStarlightHeader.astro',
>>>>>>> 5379b79f
      },
      head: [
        {
          tag: 'script',
          attrs: {
            type: 'text/partytown',
            async: true,
            src: `https://www.googletagmanager.com/gtag/js?id=${DMNO_CONFIG.GOOGLE_TAG_MANAGER_ID}`,
          },
        },
        {
          tag: 'script',
          attrs: {
            type: 'text/partytown',
            innerHTML: `window.dataLayer = window.dataLayer || [];
            function gtag() {
              dataLayer.push(arguments);
            }
            gtag("js", new Date());
          
            gtag("config", "${DMNO_CONFIG.GOOGLE_TAG_MANAGER_ID}");`,
          },
        },
      ],
      sidebar: [
        {
          label: 'Get Started',
          items: [
            {
              label: 'What is DMNO?',
              link: '/docs/get-started/what-is-dmno',
            },
            {
              label: 'Quickstart',
              link: '/docs/get-started/quickstart',
            },
            {
              label: 'Concepts',
              link: '/docs/get-started/concepts',
            },
            {
              label: 'Security',
              link: '/docs/get-started/security',
            }],
        }, {
          label: 'Guides',
          items: [
            {
              label: 'Schema',
              link: '/docs/guides/schema',
            },
            {
              label: 'Repo structure',
              link: '/docs/guides/repo',
            },
            {
              label: 'Incremental Adoption',
              link: '/docs/guides/incremental-adoption',
            },
            {
              label: 'Multiple Environments',
              link: '/docs/guides/multi-env',
            },
            {
              label: 'Dynamic vs static config',
              link: '/docs/guides/dynamic-config',
            },
          ],
        }, {
          label: 'Plugins',
          badge: 'New',
          items: [{
            label: 'Overview',
            link: '/docs/guides/plugins/overview',
          },
          {
            label: 'Encrypted Vaults',
            link: '/docs/guides/plugins/encrypted-vault',
          },
          {
            label: '1Password',
            link: '/docs/guides/plugins/1password',
          }],
        }, {
          label: 'Integrations',
          badge: 'New',
          items: [{
            label: 'Overview',
            link: '/docs/guides/frameworks/overview',
          },
          {
            label: 'Astro',
            link: '/docs/guides/frameworks/astro/',
          },
          {
            label: 'Next.js',
            link: '/docs/guides/frameworks/nextjs/',
          }, {
            label: 'Vite',
            link: '/docs/guides/frameworks/vite/',
          }, {
            label: 'Node.js (Express, Koa, etc.)',
            link: '/docs/guides/frameworks/node/',
          },
          // {
          //   label: "Vercel",
          //   link: "/guides/deployment/vercel/"
          // }, {
          //   label: "Netlify",
          //   link: "/guides/deployment/netlify/"
          // }, {
          //   label: "Railway",
          //   link: "/guides/deployment/railway/"
          // }, {
          //   label: "Render",
          //   link: "/guides/deployment/render/"
          // }
          ],
        },
        {
          label: 'Reference',
          items: [
            {
              label: 'config-engine',
              items: [{
                label: 'Installation',
                link: '/docs/reference/config-engine/installation/',
              }, {
                label: 'Base Types',
                link: '/docs/reference/config-engine/base-types/',
              }, {
                label: 'Helper Methods',
                link: '/docs/reference/config-engine/helper-methods/',
              }],
            },
            {
              label: 'CLI',
              items: [
                {
                  label: 'Commands',
                  link: '/docs/reference/cli/commands',
                },
                {
                  label: 'init',
                  link: '/docs/reference/cli/init',
                },
                {
                  label: 'load',
                  link: '/docs/reference/cli/load',
                },
                {
                  label: 'dev',
                  link: '/docs/reference/cli/dev',
                },
                {
                  label: 'run',
                  link: '/docs/reference/cli/run',
                },
                {
                  label: 'plugin',
                  link: '/docs/reference/cli/plugin',
                },
                {
                  label: 'clear-cache',
                  link: '/docs/reference/cli/clear-cache',
                },
              ],
            },
          ],
        },
      ],
    }),
    vue({
      // jsx: true,
    }),
    robotsTxt({
      sitemap: false,
      policy: [{
        userAgent: '*',
        // disable all crawling, except homepage (for now)
        allow: '/$',
        disallow: '/',
      }],
    }),
    partytown({
      config: {
        forward: ['dataLayer.push'],
      },
    }),
  ],
});<|MERGE_RESOLUTION|>--- conflicted
+++ resolved
@@ -44,12 +44,9 @@
         styleOverrides: {
           // codePaddingInline: '25px',
         },
-<<<<<<< HEAD
-=======
       },
       components: {
         Header: './src/components/CustomStarlightHeader.astro',
->>>>>>> 5379b79f
       },
       head: [
         {
