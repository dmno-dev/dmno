--- conflicted
+++ resolved
@@ -101,7 +101,6 @@
     //   ]),
     // },
 
-<<<<<<< HEAD
     // SEGMENT_SECRET: {
     //   extends: DmnoBaseTypes.string,
     //   value: switchByNodeEnv({
@@ -112,7 +111,7 @@
     //     production: OnePassBackend.itemByLink("https://start.1password.com/open/i?a=I3GUA2KU6BD3FBHA47QNBIVEV4&v=ut2dftalm3ugmxc6klavms6tfq&i=bphvvrqjegfmd5yoz4buw2aequ&h=dmnoinc.1password.com", 'username')
     //   })
     // },
-=======
+
     CONTACT_EMAIL: {
       extends: DmnoBaseTypes.email({
         normalize: true,
@@ -193,16 +192,6 @@
       // required: true,
     },
 
-    SEGMENT_SECRET: {
-      extends: DmnoBaseTypes.string,
-      value: switchByNodeEnv({
-        _default: 'asdfasdfasdf',
-        staging: ProdOnePassBackend.itemByReference("op://dev test/segment/staging"),
-        production: ProdOnePassBackend.itemByReference("op://dev test/segment/prod")
-      })
-    },
->>>>>>> 28ec986f
-
     // DB_NAME: {
     //   // value: (ctx) => {
     //   //   return `dmno_${ctx.get('NODE_ENV')}`
